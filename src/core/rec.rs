use crate::util::{self, Arena, Location};
use std::{collections::HashMap, fmt::Display, rc::Rc, sync::Arc};

use super::{EvalError, InternalError, Val};

#[derive(Debug)]
pub enum RecError {
    BadIndex(String),
}

pub trait Rec<'p>: Display + Send + Sync {
    fn get<'a>(&self, key: &[u8], arena: &'a Arena) -> Result<Val<'a>, InternalError>
    where
        'p: 'a;
    fn all<'a>(&self, arena: &'a Arena) -> HashMap<&'a [u8], Val<'a>>
    where
        'p: 'a;
    fn with<'a>(&self, key: &[u8], val: Val<'a>, arena: &'a Arena) -> ConcreteRec<'a>
    where
        'p: 'a,
    {
        let mut map = self.all(arena);
        map.insert(arena.alloc(key.to_vec()), val);

        ConcreteRec { map }
    }
    fn with_all<'a>(&self, entries: &[(&[u8], Val<'a>)], arena: &'a Arena) -> ConcreteRec<'a>
    where
        'p: 'a,
    {
        let mut map = self.all(arena);

        for (key, val) in entries {
            map.insert(arena.alloc(key.to_vec()), val.clone());
        }

        ConcreteRec { map }
    }

    fn coerce<'a>(&self, arena: &'a Arena) -> Arc<dyn Rec<'a> + 'a>
    where
        'p: 'a,
    {
        let rec: ConcreteRec<'a> = ConcreteRec {
            map: self.all(arena) as HashMap<&'a [u8], Val<'a>>,
        } as ConcreteRec<'a>;

        Arc::new(rec) as Arc<dyn Rec<'a>>
    }

    fn is_neutral(&self) -> bool {
        // this is a bit unhinged but we can just make a quick arena for this,
        // since we're just returning a bool out
        let arena = Arena::new();
        let b = self
            .all(&arena)
            .iter()
            .map(|(_, val)| val.is_neutral())
            .any(|a| a);

        b
    }
}

pub struct ConcreteRec<'p> {
    pub map: HashMap<&'p [u8], Val<'p>>,
}

impl<'p> Rec<'p> for ConcreteRec<'p> {
    fn get<'a>(&self, key: &[u8], arena: &'a Arena) -> Result<Val<'a>, InternalError>
    where
        'p: 'a,
    {
        match self.map.get(key) {
            Some(val) => Ok(val.coerce(arena)),
            None => Err(InternalError {
                message: format!(
                    "could not find field '{}'",
                    String::from_utf8(key.to_vec()).expect("bad field name?!")
                ),
            }),
        }
    }

    fn all<'a>(&self, arena: &'a Arena) -> HashMap<&'a [u8], Val<'a>>
    where
        'p: 'a,
    {
        self.map
            .iter()
            .map(|(a, b)| (a as &'a [u8], b.coerce(arena) as Val<'a>))
            .collect()
    }
}

impl<'a> Display for ConcreteRec<'a> {
    fn fmt(&self, f: &mut std::fmt::Formatter<'_>) -> std::fmt::Result {
        format!(
            "{{ {} }}",
            self.map
                .iter()
                .map(|(name, val)| format!("{} = {}", util::bytes_to_string(name).unwrap(), val))
                .collect::<Vec<_>>()
                .join(", ")
        )
        .fmt(f)
    }
}

pub struct FastaRead<'a> {
    pub read: &'a bio::io::fasta::Record,
}

impl<'p> Rec<'p> for FastaRead<'p> {
<<<<<<< HEAD
    fn get<'a>(&self, key: &[u8], arena: &'a Arena) -> Result<&'a Val<'a>, InternalError>
=======
    fn get<'a>(&self, key: &[u8], arena: &'a Arena) -> Result<Val<'a>, InternalError>
>>>>>>> 00440064
    where
        'p: 'a,
    {
        match key {
<<<<<<< HEAD
            b"seq" => Ok(arena.alloc(Val::Str { s: self.read.seq() })),
            b"id" => Ok(arena.alloc(Val::Str {
                s: self.read.id().as_bytes(),
            })),
            b"desc" => Ok(arena.alloc(Val::Str {
                s: self.read.desc().unwrap_or_default().as_bytes(),
            })),
=======
            b"seq" => Ok(Val::Str { s: self.read.seq() }),
            b"id" => Ok(Val::Str {
                s: self.read.id().as_bytes(),
            }),
            b"desc" => Ok(Val::Str {
                s: self.read.desc().unwrap_or_default().as_bytes(),
            }),
>>>>>>> 00440064

            _ => Err(InternalError {
                message: String::from_utf8(key.to_vec()).expect("Couldn't convert vec to string!"),
            }),
        }
    }

    fn all<'a>(&self, arena: &'a Arena) -> HashMap<&'a [u8], Val<'a>>
    where
        'p: 'a,
    {
        let mut map: HashMap<&'a [u8], Val<'a>> = HashMap::new();
        let fields: Vec<&[u8]> = vec![b"seq", b"id", b"desc"];

        for field in fields {
            map.insert(field, self.get(field, arena).expect("Couldn't get field!"));
        }

        map
    }
}

impl<'a> Display for FastaRead<'a> {
    fn fmt(&self, f: &mut std::fmt::Formatter<'_>) -> std::fmt::Result {
        // note: this seems highly wasteful
        let arena = Arena::new();
        let map = self.all(&arena);
        let s = ConcreteRec { map }.fmt(f);
        s
    }
}

pub struct FastqRead<'a> {
    pub read: &'a bio::io::fastq::Record,
}

impl<'p> Rec<'p> for FastqRead<'p> {
<<<<<<< HEAD
    fn get<'a>(&self, key: &[u8], arena: &'a Arena) -> Result<&'a Val<'a>, InternalError>
=======
    fn get<'a>(&self, key: &[u8], arena: &'a Arena) -> Result<Val<'a>, InternalError>
>>>>>>> 00440064
    where
        'p: 'a,
    {
        match key {
<<<<<<< HEAD
            b"seq" => Ok(arena.alloc(Val::Str { s: self.read.seq() })),
            b"id" => Ok(arena.alloc(Val::Str {
                s: self.read.id().as_bytes(),
            })),
            b"desc" => Ok(arena.alloc(Val::Str {
                s: self.read.desc().unwrap_or_default().as_bytes(),
            })),
            b"qual" => Ok(arena.alloc(Val::Str {
                s: self.read.desc().unwrap_or_default().as_bytes(),
            })),
=======
            b"seq" => Ok(Val::Str { s: self.read.seq() }),
            b"id" => Ok(Val::Str {
                s: self.read.id().as_bytes(),
            }),
            b"desc" => Ok(Val::Str {
                s: self.read.desc().unwrap_or_default().as_bytes(),
            }),
            b"qual" => Ok(Val::Str {
                s: self.read.desc().unwrap_or_default().as_bytes(),
            }),
>>>>>>> 00440064

            _ => Err(InternalError {
                message: String::from_utf8(key.to_vec()).expect("Couldn't convert vec to string!"),
            }),
        }
    }

    fn all<'a>(&self, arena: &'a Arena) -> HashMap<&'a [u8], Val<'a>>
    where
        'p: 'a,
    {
        let mut map: HashMap<&'a [u8], Val<'a>> = HashMap::new();
        let fields: Vec<&[u8]> = vec![b"seq", b"id", b"desc", b"qual"];

        for field in fields {
            map.insert(field, self.get(field, arena).expect("Couldn't get field!"));
        }

        map
    }
}

impl<'a> Display for FastqRead<'a> {
    fn fmt(&self, f: &mut std::fmt::Formatter<'_>) -> std::fmt::Result {
        todo!()
    }
}<|MERGE_RESOLUTION|>--- conflicted
+++ resolved
@@ -112,24 +112,11 @@
 }
 
 impl<'p> Rec<'p> for FastaRead<'p> {
-<<<<<<< HEAD
-    fn get<'a>(&self, key: &[u8], arena: &'a Arena) -> Result<&'a Val<'a>, InternalError>
-=======
-    fn get<'a>(&self, key: &[u8], arena: &'a Arena) -> Result<Val<'a>, InternalError>
->>>>>>> 00440064
+    fn get<'a>(&self, key: &[u8], arena: &'a Arena) -> Result<Val<'a>, InternalError>
     where
         'p: 'a,
     {
         match key {
-<<<<<<< HEAD
-            b"seq" => Ok(arena.alloc(Val::Str { s: self.read.seq() })),
-            b"id" => Ok(arena.alloc(Val::Str {
-                s: self.read.id().as_bytes(),
-            })),
-            b"desc" => Ok(arena.alloc(Val::Str {
-                s: self.read.desc().unwrap_or_default().as_bytes(),
-            })),
-=======
             b"seq" => Ok(Val::Str { s: self.read.seq() }),
             b"id" => Ok(Val::Str {
                 s: self.read.id().as_bytes(),
@@ -137,7 +124,6 @@
             b"desc" => Ok(Val::Str {
                 s: self.read.desc().unwrap_or_default().as_bytes(),
             }),
->>>>>>> 00440064
 
             _ => Err(InternalError {
                 message: String::from_utf8(key.to_vec()).expect("Couldn't convert vec to string!"),
@@ -175,27 +161,11 @@
 }
 
 impl<'p> Rec<'p> for FastqRead<'p> {
-<<<<<<< HEAD
-    fn get<'a>(&self, key: &[u8], arena: &'a Arena) -> Result<&'a Val<'a>, InternalError>
-=======
-    fn get<'a>(&self, key: &[u8], arena: &'a Arena) -> Result<Val<'a>, InternalError>
->>>>>>> 00440064
+    fn get<'a>(&self, key: &[u8], arena: &'a Arena) -> Result<Val<'a>, InternalError>
     where
         'p: 'a,
     {
         match key {
-<<<<<<< HEAD
-            b"seq" => Ok(arena.alloc(Val::Str { s: self.read.seq() })),
-            b"id" => Ok(arena.alloc(Val::Str {
-                s: self.read.id().as_bytes(),
-            })),
-            b"desc" => Ok(arena.alloc(Val::Str {
-                s: self.read.desc().unwrap_or_default().as_bytes(),
-            })),
-            b"qual" => Ok(arena.alloc(Val::Str {
-                s: self.read.desc().unwrap_or_default().as_bytes(),
-            })),
-=======
             b"seq" => Ok(Val::Str { s: self.read.seq() }),
             b"id" => Ok(Val::Str {
                 s: self.read.id().as_bytes(),
@@ -206,7 +176,6 @@
             b"qual" => Ok(Val::Str {
                 s: self.read.desc().unwrap_or_default().as_bytes(),
             }),
->>>>>>> 00440064
 
             _ => Err(InternalError {
                 message: String::from_utf8(key.to_vec()).expect("Couldn't convert vec to string!"),
